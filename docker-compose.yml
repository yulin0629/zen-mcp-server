--- conflicted
+++ resolved
@@ -41,12 +41,9 @@
       - CUSTOM_MODEL_NAME=${CUSTOM_MODEL_NAME:-llama3.2}
       - DEFAULT_MODEL=${DEFAULT_MODEL:-auto}
       - DEFAULT_THINKING_MODE_THINKDEEP=${DEFAULT_THINKING_MODE_THINKDEEP:-high}
-<<<<<<< HEAD
       - LOCALE=${LOCALE:-}
-=======
       - CONVERSATION_TIMEOUT_HOURS=${CONVERSATION_TIMEOUT_HOURS:-3}
       - MAX_CONVERSATION_TURNS=${MAX_CONVERSATION_TURNS:-20}
->>>>>>> f3720ad8
       # Model usage restrictions
       - OPENAI_ALLOWED_MODELS=${OPENAI_ALLOWED_MODELS:-}
       - GOOGLE_ALLOWED_MODELS=${GOOGLE_ALLOWED_MODELS:-}

"""
File reading utilities with directory support and token management

This module provides secure file access functionality for the MCP server.
It implements critical security measures to prevent unauthorized file access
and manages token limits to ensure efficient API usage.

Key Features:
- Path validation and sandboxing to prevent directory traversal attacks
- Support for both individual files and recursive directory reading
- Token counting and management to stay within API limits
- Automatic file type detection and filtering
- Comprehensive error handling with informative messages

Security Model:
- All file access is restricted to PROJECT_ROOT and its subdirectories
- Absolute paths are required to prevent ambiguity
- Symbolic links are resolved to ensure they stay within bounds
"""

import base64
import logging
import os
from pathlib import Path
from typing import Optional

from .file_types import BINARY_EXTENSIONS, CODE_EXTENSIONS, IMAGE_EXTENSIONS, TEXT_EXTENSIONS
from .security_config import CONTAINER_WORKSPACE, EXCLUDED_DIRS, MCP_SIGNATURE_FILES, SECURITY_ROOT, WORKSPACE_ROOT
from .token_utils import DEFAULT_CONTEXT_WINDOW, estimate_tokens

logger = logging.getLogger(__name__)

<<<<<<< HEAD
# Get workspace root for Docker path translation
# IMPORTANT: WORKSPACE_ROOT should contain the HOST path (e.g., /Users/john/project)
# that gets mounted to /workspace in the Docker container. This enables proper
# path translation between host absolute paths and container workspace paths.
WORKSPACE_ROOT = os.environ.get("WORKSPACE_ROOT")
CONTAINER_WORKSPACE = Path("/workspace")

# Dangerous paths that should never be used as WORKSPACE_ROOT
# These would give overly broad access and pose security risks
DANGEROUS_WORKSPACE_PATHS = {
    "/",
    "/etc",
    "/usr",
    "/bin",
    "/var",
    "/root",
    "/home",
    "/workspace",  # Container path - WORKSPACE_ROOT should be host path
    "C:\\",
    "C:\\Windows",
    "C:\\Program Files",
    "C:\\Users",
}

# Validate WORKSPACE_ROOT for security if it's set
if WORKSPACE_ROOT:
    # Resolve to canonical path for comparison
    resolved_workspace = Path(WORKSPACE_ROOT).resolve()

    # Special check for /workspace - common configuration mistake
    if str(resolved_workspace) == "/workspace":
        raise RuntimeError(
            f"Configuration Error: WORKSPACE_ROOT should be set to the HOST path, not the container path. "
            f"Found: WORKSPACE_ROOT={WORKSPACE_ROOT} "
            f"Expected: WORKSPACE_ROOT should be set to your host directory path (e.g., $HOME) "
            f"that contains all files Claude might reference. "
            f"This path gets mounted to /workspace inside the Docker container."
        )

    # Check against other dangerous paths
    if str(resolved_workspace) in DANGEROUS_WORKSPACE_PATHS:
        raise RuntimeError(
            f"Security Error: WORKSPACE_ROOT '{WORKSPACE_ROOT}' is set to a dangerous system directory. "
            f"This would give access to critical system files. "
            f"Please set WORKSPACE_ROOT to a specific project directory."
        )

    # Additional check: prevent filesystem root
    if resolved_workspace.parent == resolved_workspace:
        raise RuntimeError(
            f"Security Error: WORKSPACE_ROOT '{WORKSPACE_ROOT}' cannot be the filesystem root. "
            f"This would give access to the entire filesystem. "
            f"Please set WORKSPACE_ROOT to a specific project directory."
        )

# Security boundary
# In Docker: use /workspace (container directory)
# In tests/direct mode: use WORKSPACE_ROOT (host directory)
if CONTAINER_WORKSPACE.exists():
    # Running in Docker container
    SECURITY_ROOT = CONTAINER_WORKSPACE
elif WORKSPACE_ROOT:
    # Running in tests or direct mode with WORKSPACE_ROOT set
    SECURITY_ROOT = Path(WORKSPACE_ROOT).resolve()
else:
    # Fallback for backward compatibility (should not happen in normal usage)
    SECURITY_ROOT = Path.home()


# Directories to exclude from recursive file search
# These typically contain generated code, dependencies, or build artifacts
EXCLUDED_DIRS = {
    "__pycache__",
    "node_modules",
    ".venv",
    "venv",
    "env",
    ".env",
    ".git",
    ".svn",
    ".hg",
    "build",
    "dist",
    "target",
    ".idea",
    ".vscode",
    "__pypackages__",
    ".mypy_cache",
    ".pytest_cache",
    ".tox",
    "htmlcov",
    ".coverage",
    # Additional build and temp directories
    "out",
    ".next",
    ".nuxt",
    ".cache",
    ".temp",
    ".tmp",
    "bower_components",
    "vendor",
    ".sass-cache",
    ".gradle",
    ".m2",
    "coverage",
    # OS-specific directories
    ".DS_Store",
    "Thumbs.db",
    # Python specific
    "*.egg-info",
    ".eggs",
    "wheels",
    ".Python",
    # IDE and editor directories
    ".sublime",
    ".atom",
    ".brackets",
    "*.swp",
    "*.swo",
    "*~",
    # Documentation build
    "_build",
    "site",
    # Mobile development
    ".expo",
    ".flutter",
}

# MCP signature files - presence of these indicates the MCP's own directory
# Used to prevent the MCP from scanning its own codebase
MCP_SIGNATURE_FILES = {
    "zen_server.py",
    "server.py",
    "tools/precommit.py",
    "utils/file_utils.py",
    "prompts/tool_prompts.py",
}

# Image file extensions that should be converted to base64
IMAGE_EXTENSIONS = {
    ".png",
    ".jpg",
    ".jpeg",
    ".gif",
    ".bmp",
    ".webp",
    ".svg",
    ".ico",
    ".tiff",
    ".tif",
}

=======
>>>>>>> f3720ad8

def is_mcp_directory(path: Path) -> bool:
    """
    Check if a directory is the MCP server's own directory.

    This prevents the MCP from including its own code when scanning projects
    where the MCP has been cloned as a subdirectory.

    Args:
        path: Directory path to check

    Returns:
        True if this appears to be the MCP directory
    """
    if not path.is_dir():
        return False

    # Check for multiple signature files to be sure
    matches = 0
    for sig_file in MCP_SIGNATURE_FILES:
        if (path / sig_file).exists():
            matches += 1
            if matches >= 3:  # Require at least 3 matches to be certain
                logger.info(f"Detected MCP directory at {path}, will exclude from scanning")
                return True
    return False


def get_user_home_directory() -> Optional[Path]:
    """
    Get the user's home directory based on environment variables.

    In Docker, USER_HOME should be set to the mounted home path.
    Outside Docker, we use Path.home() or environment variables.

    Returns:
        User's home directory path or None if not determinable
    """
    # Check for explicit USER_HOME env var (set in docker-compose.yml)
    user_home = os.environ.get("USER_HOME")
    if user_home:
        return Path(user_home).resolve()

    # In container, check if we're running in Docker
    if CONTAINER_WORKSPACE.exists():
        # We're in Docker but USER_HOME not set - use WORKSPACE_ROOT as fallback
        if WORKSPACE_ROOT:
            return Path(WORKSPACE_ROOT).resolve()

    # Outside Docker, use system home
    return Path.home()


def is_home_directory_root(path: Path) -> bool:
    """
    Check if the given path is the user's home directory root.

    This prevents scanning the entire home directory which could include
    sensitive data and non-project files.

    Args:
        path: Directory path to check

    Returns:
        True if this is the home directory root
    """
    user_home = get_user_home_directory()
    if not user_home:
        return False

    try:
        resolved_path = path.resolve()
        resolved_home = user_home.resolve()

        # Check if this is exactly the home directory
        if resolved_path == resolved_home:
            logger.warning(
                f"Attempted to scan user home directory root: {path}. Please specify a subdirectory instead."
            )
            return True

        # Also check common home directory patterns
        path_str = str(resolved_path).lower()
        home_patterns = [
            "/users/",  # macOS
            "/home/",  # Linux
            "c:\\users\\",  # Windows
            "c:/users/",  # Windows with forward slashes
        ]

        for pattern in home_patterns:
            if pattern in path_str:
                # Extract the user directory path
                # e.g., /Users/fahad or /home/username
                parts = path_str.split(pattern)
                if len(parts) > 1:
                    # Get the part after the pattern
                    after_pattern = parts[1]
                    # Check if we're at the user's root (no subdirectories)
                    if "/" not in after_pattern and "\\" not in after_pattern:
                        logger.warning(
                            f"Attempted to scan user home directory root: {path}. "
                            f"Please specify a subdirectory instead."
                        )
                        return True

    except Exception as e:
        logger.debug(f"Error checking if path is home directory: {e}")

    return False


<<<<<<< HEAD
# Common code file extensions that are automatically included when processing directories
# This set can be extended to support additional file types
CODE_EXTENSIONS = {
    ".py",
    ".js",
    ".ts",
    ".jsx",
    ".tsx",
    ".java",
    ".cpp",
    ".c",
    ".h",
    ".hpp",
    ".cs",
    ".go",
    ".rs",
    ".rb",
    ".php",
    ".swift",
    ".kt",
    ".scala",
    ".r",
    ".m",
    ".mm",
    ".sql",
    ".sh",
    ".bash",
    ".zsh",
    ".fish",
    ".ps1",
    ".bat",
    ".cmd",
    ".yml",
    ".yaml",
    ".json",
    ".xml",
    ".toml",
    ".ini",
    ".cfg",
    ".conf",
    ".txt",
    ".md",
    ".rst",
    ".tex",
    ".html",
    ".css",
    ".scss",
    ".sass",
    ".less",
    # Image formats - will be converted to base64
    ".png",
    ".jpg",
    ".jpeg",
    ".gif",
    ".bmp",
    ".webp",
    ".svg",
    ".ico",
    ".tiff",
    ".tif",
}
=======
def detect_file_type(file_path: str) -> str:
    """
    Detect file type for appropriate processing strategy.

    NOTE: This function is currently not used for line number auto-detection
    due to backward compatibility requirements. It is intended for future
    features requiring specific file type handling (e.g., image processing,
    binary file analysis, or enhanced file filtering).

    Args:
        file_path: Path to the file to analyze

    Returns:
        str: "text", "binary", or "image"
    """
    path = Path(file_path)

    # Check extension first (fast)
    extension = path.suffix.lower()
    if extension in TEXT_EXTENSIONS:
        return "text"
    elif extension in IMAGE_EXTENSIONS:
        return "image"
    elif extension in BINARY_EXTENSIONS:
        return "binary"

    # Fallback: check magic bytes for text vs binary
    # This is helpful for files without extensions or unknown extensions
    try:
        with open(path, "rb") as f:
            chunk = f.read(1024)
            # Simple heuristic: if we can decode as UTF-8, likely text
            chunk.decode("utf-8")
            return "text"
    except UnicodeDecodeError:
        return "binary"
    except (FileNotFoundError, PermissionError) as e:
        logger.warning(f"Could not access file {file_path} for type detection: {e}")
        return "unknown"


def should_add_line_numbers(file_path: str, include_line_numbers: Optional[bool] = None) -> bool:
    """
    Determine if line numbers should be added to a file.

    Args:
        file_path: Path to the file
        include_line_numbers: Explicit preference, or None for auto-detection

    Returns:
        bool: True if line numbers should be added
    """
    if include_line_numbers is not None:
        return include_line_numbers

    # Default: DO NOT add line numbers (backwards compatibility)
    # Tools that want line numbers must explicitly request them
    return False


def _normalize_line_endings(content: str) -> str:
    """
    Normalize line endings for consistent line numbering.

    Args:
        content: File content with potentially mixed line endings

    Returns:
        str: Content with normalized LF line endings
    """
    # Normalize all line endings to LF for consistent counting
    return content.replace("\r\n", "\n").replace("\r", "\n")


def _add_line_numbers(content: str) -> str:
    """
    Add line numbers to text content for precise referencing.

    Args:
        content: Text content to number

    Returns:
        str: Content with line numbers in format "  45│ actual code line"
        Supports files up to 99,999 lines with dynamic width allocation
    """
    # Normalize line endings first
    normalized_content = _normalize_line_endings(content)
    lines = normalized_content.split("\n")

    # Dynamic width allocation based on total line count
    # This supports files of any size by computing required width
    total_lines = len(lines)
    width = len(str(total_lines))
    width = max(width, 4)  # Minimum padding for readability

    # Format with dynamic width and clear separator
    numbered_lines = [f"{i + 1:{width}d}│ {line}" for i, line in enumerate(lines)]

    return "\n".join(numbered_lines)
>>>>>>> f3720ad8


def translate_path_for_environment(path_str: str) -> str:
    """
    Translate paths between host and container environments as needed.

    This is the unified path translation function that should be used by all
    tools and utilities throughout the codebase. It handles:
    1. Docker host-to-container path translation (host paths -> /workspace/...)
    2. Direct mode (no translation needed)
    3. Security validation and error handling

    Docker Path Translation Logic:
    - Input: /Users/john/project/src/file.py (host path from Claude)
    - WORKSPACE_ROOT: /Users/john/project (host path in env var)
    - Output: /workspace/src/file.py (container path for file operations)

    Args:
        path_str: Original path string from the client (absolute host path)

    Returns:
        Translated path appropriate for the current environment
    """
    if not WORKSPACE_ROOT or not WORKSPACE_ROOT.strip() or not CONTAINER_WORKSPACE.exists():
        # Not in the configured Docker environment, no translation needed
        return path_str

    # Check if the path is already a container path (starts with /workspace)
    if path_str.startswith(str(CONTAINER_WORKSPACE) + "/") or path_str == str(CONTAINER_WORKSPACE):
        # Path is already translated to container format, return as-is
        return path_str

    try:
        # Use os.path.realpath for security - it resolves symlinks completely
        # This prevents symlink attacks that could escape the workspace
        real_workspace_root = Path(os.path.realpath(WORKSPACE_ROOT))
        # For the host path, we can't use realpath if it doesn't exist in the container
        # So we'll use Path().resolve(strict=False) instead
        real_host_path = Path(path_str).resolve(strict=False)

        # Security check: ensure the path is within the mounted workspace
        # This prevents path traversal attacks (e.g., ../../../etc/passwd)
        relative_path = real_host_path.relative_to(real_workspace_root)

        # Construct the container path
        container_path = CONTAINER_WORKSPACE / relative_path

        # Log the translation for debugging (but not sensitive paths)
        if str(container_path) != path_str:
            logger.info(f"Translated host path to container: {path_str} -> {container_path}")

        return str(container_path)

    except ValueError:
        # Path is not within the host's WORKSPACE_ROOT
        # In Docker, we cannot access files outside the mounted volume
        logger.warning(
            f"Path '{path_str}' is outside the mounted workspace '{WORKSPACE_ROOT}'. "
            f"Docker containers can only access files within the mounted directory."
        )
        # Return a clear error path that will fail gracefully
        return f"/inaccessible/outside/mounted/volume{path_str}"
    except Exception as e:
        # Log unexpected errors but don't expose internal details to clients
        logger.warning(f"Path translation failed for '{path_str}': {type(e).__name__}")
        # Return a clear error path that will fail gracefully
        return f"/inaccessible/translation/error{path_str}"


def resolve_and_validate_path(path_str: str) -> Path:
    """
    Resolves, translates, and validates a path against security policies.

    This is the primary security function that ensures all file access
    is properly sandboxed. It enforces three critical policies:
    1. Translate host paths to container paths if applicable (Docker environment)
    2. All paths must be absolute (no ambiguity)
    3. All paths must resolve to within PROJECT_ROOT (sandboxing)

    Args:
        path_str: Path string (must be absolute)

    Returns:
        Resolved Path object that is guaranteed to be within PROJECT_ROOT

    Raises:
        ValueError: If path is not absolute or otherwise invalid
        PermissionError: If path is outside allowed directory
    """
    # Step 1: Translate Docker paths first (if applicable)
    # This must happen before any other validation
    translated_path_str = translate_path_for_environment(path_str)

    # Step 2: Create a Path object from the (potentially translated) path
    user_path = Path(translated_path_str)

    # Step 3: Security Policy - Require absolute paths
    # Relative paths could be interpreted differently depending on working directory
    if not user_path.is_absolute():
        raise ValueError(f"Relative paths are not supported. Please provide an absolute path.\nReceived: {path_str}")

    # Step 4: Resolve the absolute path (follows symlinks, removes .. and .)
    # This is critical for security as it reveals the true destination of symlinks
    resolved_path = user_path.resolve()

    # Step 5: Security Policy - Ensure the resolved path is within PROJECT_ROOT
    # This prevents directory traversal attacks (e.g., /project/../../../etc/passwd)
    try:
        resolved_path.relative_to(SECURITY_ROOT)
    except ValueError:
        # Provide detailed error for debugging while avoiding information disclosure
        logger.warning(
            f"Access denied - path outside workspace. "
            f"Requested: {path_str}, Resolved: {resolved_path}, Workspace: {SECURITY_ROOT}"
        )
        raise PermissionError(
            f"Path outside workspace: {path_str}\nWorkspace: {SECURITY_ROOT}\nResolved path: {resolved_path}"
        )

    return resolved_path


def translate_file_paths(file_paths: Optional[list[str]]) -> Optional[list[str]]:
    """
    Translate a list of file paths for the current environment.

    This function should be used by all tools to consistently handle path translation
    for file lists. It applies the unified path translation to each path in the list.

    Args:
        file_paths: List of file paths to translate, or None

    Returns:
        List of translated paths, or None if input was None
    """
    if not file_paths:
        return file_paths

    return [translate_path_for_environment(path) for path in file_paths]


def expand_paths(paths: list[str], extensions: Optional[set[str]] = None) -> list[str]:
    """
    Expand paths to individual files, handling both files and directories.

    This function recursively walks directories to find all matching files.
    It automatically filters out hidden files and common non-code directories
    like __pycache__ to avoid including generated or system files.

    Args:
        paths: List of file or directory paths (must be absolute)
        extensions: Optional set of file extensions to include (defaults to CODE_EXTENSIONS)

    Returns:
        List of individual file paths, sorted for consistent ordering
    """
    if extensions is None:
        extensions = CODE_EXTENSIONS

    expanded_files = []
    seen = set()

    for path in paths:
        try:
            # Validate each path for security before processing
            path_obj = resolve_and_validate_path(path)
        except (ValueError, PermissionError):
            # Skip invalid paths silently to allow partial success
            continue

        if not path_obj.exists():
            continue

        # Safety checks for directory scanning
        if path_obj.is_dir():
            resolved_workspace = SECURITY_ROOT.resolve()
            resolved_path = path_obj.resolve()

            # Check 1: Prevent reading entire workspace root
            if resolved_path == resolved_workspace:
                logger.warning(
                    f"Ignoring request to read entire workspace directory: {path}. "
                    f"Please specify individual files or subdirectories instead."
                )
                continue

            # Check 2: Prevent scanning user's home directory root
            if is_home_directory_root(path_obj):
                logger.warning(f"Skipping home directory root: {path}. Please specify a project subdirectory instead.")
                continue

            # Check 3: Skip if this is the MCP's own directory
            if is_mcp_directory(path_obj):
                logger.info(
                    f"Skipping MCP server directory: {path}. The MCP server code is excluded from project scans."
                )
                continue

        if path_obj.is_file():
            # Add file directly
            if str(path_obj) not in seen:
                expanded_files.append(str(path_obj))
                seen.add(str(path_obj))

        elif path_obj.is_dir():
            # Walk directory recursively to find all files
            for root, dirs, files in os.walk(path_obj):
                # Filter directories in-place to skip hidden and excluded directories
                # This prevents descending into .git, .venv, __pycache__, node_modules, etc.
                original_dirs = dirs[:]
                dirs[:] = []
                for d in original_dirs:
                    # Skip hidden directories
                    if d.startswith("."):
                        continue
                    # Skip excluded directories
                    if d in EXCLUDED_DIRS:
                        continue
                    # Skip MCP directories found during traversal
                    dir_path = Path(root) / d
                    if is_mcp_directory(dir_path):
                        logger.debug(f"Skipping MCP directory during traversal: {dir_path}")
                        continue
                    dirs.append(d)

                for file in files:
                    # Skip hidden files (e.g., .DS_Store, .gitignore)
                    if file.startswith("."):
                        continue

                    file_path = Path(root) / file

                    # Filter by extension if specified
                    if not extensions or file_path.suffix.lower() in extensions:
                        full_path = str(file_path)
                        # Use set to prevent duplicates
                        if full_path not in seen:
                            expanded_files.append(full_path)
                            seen.add(full_path)

    # Sort for consistent ordering across different runs
    # This makes output predictable and easier to debug
    expanded_files.sort()
    return expanded_files


def read_file_content(
    file_path: str, max_size: int = 1_000_000, *, include_line_numbers: Optional[bool] = None
) -> tuple[str, int]:
    """
    Read a single file and format it for inclusion in AI prompts.

    This function handles various error conditions gracefully and always
    returns formatted content, even for errors. This ensures the AI model
    gets context about what files were attempted but couldn't be read.

    Args:
        file_path: Path to file (must be absolute)
        max_size: Maximum file size to read (default 1MB to prevent memory issues)
        include_line_numbers: Whether to add line numbers. If None, auto-detects based on file type

    Returns:
        Tuple of (formatted_content, estimated_tokens)
        Content is wrapped with clear delimiters for AI parsing
    """
    logger.debug(f"[FILES] read_file_content called for: {file_path}")
    try:
        # Validate path security before any file operations
        path = resolve_and_validate_path(file_path)
        logger.debug(f"[FILES] Path validated and resolved: {path}")
    except (ValueError, PermissionError) as e:
        # Return error in a format that provides context to the AI
        logger.debug(f"[FILES] Path validation failed for {file_path}: {type(e).__name__}: {e}")
        error_msg = str(e)
        # Add Docker-specific help if we're in Docker and path is inaccessible
        if WORKSPACE_ROOT and CONTAINER_WORKSPACE.exists():
            # We're in Docker
            error_msg = (
                f"File is outside the Docker mounted directory. "
                f"When running in Docker, only files within the mounted workspace are accessible. "
                f"Current mounted directory: {WORKSPACE_ROOT}. "
                f"To access files in a different directory, please run Claude from that directory."
            )
        content = f"\n--- ERROR ACCESSING FILE: {file_path} ---\nError: {error_msg}\n--- END FILE ---\n"
        tokens = estimate_tokens(content)
        logger.debug(f"[FILES] Returning error content for {file_path}: {tokens} tokens")
        return content, tokens

    try:
        # Validate file existence and type
        if not path.exists():
            logger.debug(f"[FILES] File does not exist: {file_path}")
            content = f"\n--- FILE NOT FOUND: {file_path} ---\nError: File does not exist\n--- END FILE ---\n"
            return content, estimate_tokens(content)

        if not path.is_file():
            logger.debug(f"[FILES] Path is not a file: {file_path}")
            content = f"\n--- NOT A FILE: {file_path} ---\nError: Path is not a file\n--- END FILE ---\n"
            return content, estimate_tokens(content)

        # Check file size to prevent memory exhaustion
        file_size = path.stat().st_size
        logger.debug(f"[FILES] File size for {file_path}: {file_size:,} bytes")
        if file_size > max_size:
            logger.debug(f"[FILES] File too large: {file_path} ({file_size:,} > {max_size:,} bytes)")
            content = f"\n--- FILE TOO LARGE: {file_path} ---\nFile size: {file_size:,} bytes (max: {max_size:,})\n--- END FILE ---\n"
            return content, estimate_tokens(content)

<<<<<<< HEAD
        # Check if this is an image file that should be converted to base64
        file_extension = path.suffix.lower()
        if file_extension in IMAGE_EXTENSIONS:
            logger.debug(f"[FILES] Detected image file: {file_path}, converting to base64")
            
            try:
                # Read image file as binary
                with open(path, "rb") as f:
                    image_data = f.read()
                
                # Convert to base64
                base64_data = base64.b64encode(image_data).decode('utf-8')
                
                # Determine MIME type based on extension
                mime_type_map = {
                    ".png": "image/png",
                    ".jpg": "image/jpeg", 
                    ".jpeg": "image/jpeg",
                    ".gif": "image/gif",
                    ".bmp": "image/bmp",
                    ".webp": "image/webp",
                    ".svg": "image/svg+xml",
                    ".ico": "image/x-icon",
                    ".tiff": "image/tiff",
                    ".tif": "image/tiff",
                }
                mime_type = mime_type_map.get(file_extension, "image/unknown")
                
                # Format as data URL for AI model consumption
                data_url = f"data:{mime_type};base64,{base64_data}"
                formatted = f"\n--- BEGIN IMAGE FILE: {file_path} ---\nMIME Type: {mime_type}\nFile Size: {file_size:,} bytes\nBase64 Data URL:\n{data_url}\n--- END IMAGE FILE: {file_path} ---\n"
                
                logger.debug(f"[FILES] Successfully converted image {file_path} to base64: {len(base64_data)} chars")
                tokens = estimate_tokens(formatted)
                logger.debug(f"[FILES] Formatted image content for {file_path}: {len(formatted)} chars, {tokens} tokens")
                return formatted, tokens
                
            except Exception as e:
                logger.debug(f"[FILES] Failed to convert image {file_path} to base64: {type(e).__name__}: {e}")
                content = f"\n--- ERROR CONVERTING IMAGE: {file_path} ---\nError: {str(e)}\n--- END FILE ---\n"
                return content, estimate_tokens(content)
        
        # Read text files with UTF-8 encoding, replacing invalid characters
=======
        # Determine if we should add line numbers
        add_line_numbers = should_add_line_numbers(file_path, include_line_numbers)
        logger.debug(f"[FILES] Line numbers for {file_path}: {'enabled' if add_line_numbers else 'disabled'}")

        # Read the file with UTF-8 encoding, replacing invalid characters
>>>>>>> f3720ad8
        # This ensures we can handle files with mixed encodings
        logger.debug(f"[FILES] Reading text file content for {file_path}")
        with open(path, encoding="utf-8", errors="replace") as f:
            file_content = f.read()

        logger.debug(f"[FILES] Successfully read {len(file_content)} characters from {file_path}")

        # Add line numbers if requested or auto-detected
        if add_line_numbers:
            file_content = _add_line_numbers(file_content)
            logger.debug(f"[FILES] Added line numbers to {file_path}")
        else:
            # Still normalize line endings for consistency
            file_content = _normalize_line_endings(file_content)

        # Format with clear delimiters that help the AI understand file boundaries
        # Using consistent markers makes it easier for the model to parse
        # NOTE: These markers ("--- BEGIN FILE: ... ---") are distinct from git diff markers
        # ("--- BEGIN DIFF: ... ---") to allow AI to distinguish between complete file content
        # vs. partial diff content when files appear in both sections
        formatted = f"\n--- BEGIN FILE: {file_path} ---\n{file_content}\n--- END FILE: {file_path} ---\n"
        tokens = estimate_tokens(formatted)
        logger.debug(f"[FILES] Formatted content for {file_path}: {len(formatted)} chars, {tokens} tokens")
        return formatted, tokens

    except Exception as e:
        logger.debug(f"[FILES] Exception reading file {file_path}: {type(e).__name__}: {e}")
        content = f"\n--- ERROR READING FILE: {file_path} ---\nError: {str(e)}\n--- END FILE ---\n"
        tokens = estimate_tokens(content)
        logger.debug(f"[FILES] Returning error content for {file_path}: {tokens} tokens")
        return content, tokens


def read_files(
    file_paths: list[str],
    code: Optional[str] = None,
    max_tokens: Optional[int] = None,
    reserve_tokens: int = 50_000,
    *,
    include_line_numbers: bool = False,
) -> str:
    """
    Read multiple files and optional direct code with smart token management.

    This function implements intelligent token budgeting to maximize the amount
    of relevant content that can be included in an AI prompt while staying
    within token limits. It prioritizes direct code and reads files until
    the token budget is exhausted.

    Args:
        file_paths: List of file or directory paths (absolute paths required)
        code: Optional direct code to include (prioritized over files)
        max_tokens: Maximum tokens to use (defaults to DEFAULT_CONTEXT_WINDOW)
        reserve_tokens: Tokens to reserve for prompt and response (default 50K)
        include_line_numbers: Whether to add line numbers to file content

    Returns:
        str: All file contents formatted for AI consumption
    """
    if max_tokens is None:
        max_tokens = DEFAULT_CONTEXT_WINDOW

    logger.debug(f"[FILES] read_files called with {len(file_paths)} paths")
    logger.debug(
        f"[FILES] Token budget: max={max_tokens:,}, reserve={reserve_tokens:,}, available={max_tokens - reserve_tokens:,}"
    )

    content_parts = []
    total_tokens = 0
    available_tokens = max_tokens - reserve_tokens

    files_skipped = []

    # Priority 1: Handle direct code if provided
    # Direct code is prioritized because it's explicitly provided by the user
    if code:
        formatted_code = f"\n--- BEGIN DIRECT CODE ---\n{code}\n--- END DIRECT CODE ---\n"
        code_tokens = estimate_tokens(formatted_code)

        if code_tokens <= available_tokens:
            content_parts.append(formatted_code)
            total_tokens += code_tokens
            available_tokens -= code_tokens

    # Priority 2: Process file paths
    if file_paths:
        # Expand directories to get all individual files
        logger.debug(f"[FILES] Expanding {len(file_paths)} file paths")
        all_files = expand_paths(file_paths)
        logger.debug(f"[FILES] After expansion: {len(all_files)} individual files")

        if not all_files and file_paths:
            # No files found but paths were provided
            logger.debug("[FILES] No files found from provided paths")
            content_parts.append(f"\n--- NO FILES FOUND ---\nProvided paths: {', '.join(file_paths)}\n--- END ---\n")
        else:
            # Read files sequentially until token limit is reached
            logger.debug(f"[FILES] Reading {len(all_files)} files with token budget {available_tokens:,}")
            for i, file_path in enumerate(all_files):
                if total_tokens >= available_tokens:
                    logger.debug(f"[FILES] Token budget exhausted, skipping remaining {len(all_files) - i} files")
                    files_skipped.extend(all_files[i:])
                    break

                file_content, file_tokens = read_file_content(file_path, include_line_numbers=include_line_numbers)
                logger.debug(f"[FILES] File {file_path}: {file_tokens:,} tokens")

                # Check if adding this file would exceed limit
                if total_tokens + file_tokens <= available_tokens:
                    content_parts.append(file_content)
                    total_tokens += file_tokens
                    logger.debug(f"[FILES] Added file {file_path}, total tokens: {total_tokens:,}")
                else:
                    # File too large for remaining budget
                    logger.debug(
                        f"[FILES] File {file_path} too large for remaining budget ({file_tokens:,} tokens, {available_tokens - total_tokens:,} remaining)"
                    )
                    files_skipped.append(file_path)

    # Add informative note about skipped files to help users understand
    # what was omitted and why
    if files_skipped:
        logger.debug(f"[FILES] {len(files_skipped)} files skipped due to token limits")
        skip_note = "\n\n--- SKIPPED FILES (TOKEN LIMIT) ---\n"
        skip_note += f"Total skipped: {len(files_skipped)}\n"
        # Show first 10 skipped files as examples
        for _i, file_path in enumerate(files_skipped[:10]):
            skip_note += f"  - {file_path}\n"
        if len(files_skipped) > 10:
            skip_note += f"  ... and {len(files_skipped) - 10} more\n"
        skip_note += "--- END SKIPPED FILES ---\n"
        content_parts.append(skip_note)

    result = "\n\n".join(content_parts) if content_parts else ""
    logger.debug(f"[FILES] read_files complete: {len(result)} chars, {total_tokens:,} tokens used")
    return result<|MERGE_RESOLUTION|>--- conflicted
+++ resolved
@@ -30,161 +30,6 @@
 
 logger = logging.getLogger(__name__)
 
-<<<<<<< HEAD
-# Get workspace root for Docker path translation
-# IMPORTANT: WORKSPACE_ROOT should contain the HOST path (e.g., /Users/john/project)
-# that gets mounted to /workspace in the Docker container. This enables proper
-# path translation between host absolute paths and container workspace paths.
-WORKSPACE_ROOT = os.environ.get("WORKSPACE_ROOT")
-CONTAINER_WORKSPACE = Path("/workspace")
-
-# Dangerous paths that should never be used as WORKSPACE_ROOT
-# These would give overly broad access and pose security risks
-DANGEROUS_WORKSPACE_PATHS = {
-    "/",
-    "/etc",
-    "/usr",
-    "/bin",
-    "/var",
-    "/root",
-    "/home",
-    "/workspace",  # Container path - WORKSPACE_ROOT should be host path
-    "C:\\",
-    "C:\\Windows",
-    "C:\\Program Files",
-    "C:\\Users",
-}
-
-# Validate WORKSPACE_ROOT for security if it's set
-if WORKSPACE_ROOT:
-    # Resolve to canonical path for comparison
-    resolved_workspace = Path(WORKSPACE_ROOT).resolve()
-
-    # Special check for /workspace - common configuration mistake
-    if str(resolved_workspace) == "/workspace":
-        raise RuntimeError(
-            f"Configuration Error: WORKSPACE_ROOT should be set to the HOST path, not the container path. "
-            f"Found: WORKSPACE_ROOT={WORKSPACE_ROOT} "
-            f"Expected: WORKSPACE_ROOT should be set to your host directory path (e.g., $HOME) "
-            f"that contains all files Claude might reference. "
-            f"This path gets mounted to /workspace inside the Docker container."
-        )
-
-    # Check against other dangerous paths
-    if str(resolved_workspace) in DANGEROUS_WORKSPACE_PATHS:
-        raise RuntimeError(
-            f"Security Error: WORKSPACE_ROOT '{WORKSPACE_ROOT}' is set to a dangerous system directory. "
-            f"This would give access to critical system files. "
-            f"Please set WORKSPACE_ROOT to a specific project directory."
-        )
-
-    # Additional check: prevent filesystem root
-    if resolved_workspace.parent == resolved_workspace:
-        raise RuntimeError(
-            f"Security Error: WORKSPACE_ROOT '{WORKSPACE_ROOT}' cannot be the filesystem root. "
-            f"This would give access to the entire filesystem. "
-            f"Please set WORKSPACE_ROOT to a specific project directory."
-        )
-
-# Security boundary
-# In Docker: use /workspace (container directory)
-# In tests/direct mode: use WORKSPACE_ROOT (host directory)
-if CONTAINER_WORKSPACE.exists():
-    # Running in Docker container
-    SECURITY_ROOT = CONTAINER_WORKSPACE
-elif WORKSPACE_ROOT:
-    # Running in tests or direct mode with WORKSPACE_ROOT set
-    SECURITY_ROOT = Path(WORKSPACE_ROOT).resolve()
-else:
-    # Fallback for backward compatibility (should not happen in normal usage)
-    SECURITY_ROOT = Path.home()
-
-
-# Directories to exclude from recursive file search
-# These typically contain generated code, dependencies, or build artifacts
-EXCLUDED_DIRS = {
-    "__pycache__",
-    "node_modules",
-    ".venv",
-    "venv",
-    "env",
-    ".env",
-    ".git",
-    ".svn",
-    ".hg",
-    "build",
-    "dist",
-    "target",
-    ".idea",
-    ".vscode",
-    "__pypackages__",
-    ".mypy_cache",
-    ".pytest_cache",
-    ".tox",
-    "htmlcov",
-    ".coverage",
-    # Additional build and temp directories
-    "out",
-    ".next",
-    ".nuxt",
-    ".cache",
-    ".temp",
-    ".tmp",
-    "bower_components",
-    "vendor",
-    ".sass-cache",
-    ".gradle",
-    ".m2",
-    "coverage",
-    # OS-specific directories
-    ".DS_Store",
-    "Thumbs.db",
-    # Python specific
-    "*.egg-info",
-    ".eggs",
-    "wheels",
-    ".Python",
-    # IDE and editor directories
-    ".sublime",
-    ".atom",
-    ".brackets",
-    "*.swp",
-    "*.swo",
-    "*~",
-    # Documentation build
-    "_build",
-    "site",
-    # Mobile development
-    ".expo",
-    ".flutter",
-}
-
-# MCP signature files - presence of these indicates the MCP's own directory
-# Used to prevent the MCP from scanning its own codebase
-MCP_SIGNATURE_FILES = {
-    "zen_server.py",
-    "server.py",
-    "tools/precommit.py",
-    "utils/file_utils.py",
-    "prompts/tool_prompts.py",
-}
-
-# Image file extensions that should be converted to base64
-IMAGE_EXTENSIONS = {
-    ".png",
-    ".jpg",
-    ".jpeg",
-    ".gif",
-    ".bmp",
-    ".webp",
-    ".svg",
-    ".ico",
-    ".tiff",
-    ".tif",
-}
-
-=======
->>>>>>> f3720ad8
 
 def is_mcp_directory(path: Path) -> bool:
     """
@@ -297,69 +142,6 @@
     return False
 
 
-<<<<<<< HEAD
-# Common code file extensions that are automatically included when processing directories
-# This set can be extended to support additional file types
-CODE_EXTENSIONS = {
-    ".py",
-    ".js",
-    ".ts",
-    ".jsx",
-    ".tsx",
-    ".java",
-    ".cpp",
-    ".c",
-    ".h",
-    ".hpp",
-    ".cs",
-    ".go",
-    ".rs",
-    ".rb",
-    ".php",
-    ".swift",
-    ".kt",
-    ".scala",
-    ".r",
-    ".m",
-    ".mm",
-    ".sql",
-    ".sh",
-    ".bash",
-    ".zsh",
-    ".fish",
-    ".ps1",
-    ".bat",
-    ".cmd",
-    ".yml",
-    ".yaml",
-    ".json",
-    ".xml",
-    ".toml",
-    ".ini",
-    ".cfg",
-    ".conf",
-    ".txt",
-    ".md",
-    ".rst",
-    ".tex",
-    ".html",
-    ".css",
-    ".scss",
-    ".sass",
-    ".less",
-    # Image formats - will be converted to base64
-    ".png",
-    ".jpg",
-    ".jpeg",
-    ".gif",
-    ".bmp",
-    ".webp",
-    ".svg",
-    ".ico",
-    ".tiff",
-    ".tif",
-}
-=======
 def detect_file_type(file_path: str) -> str:
     """
     Detect file type for appropriate processing strategy.
@@ -459,8 +241,6 @@
     numbered_lines = [f"{i + 1:{width}d}│ {line}" for i, line in enumerate(lines)]
 
     return "\n".join(numbered_lines)
->>>>>>> f3720ad8
-
 
 def translate_path_for_environment(path_str: str) -> str:
     """
@@ -768,7 +548,10 @@
             content = f"\n--- FILE TOO LARGE: {file_path} ---\nFile size: {file_size:,} bytes (max: {max_size:,})\n--- END FILE ---\n"
             return content, estimate_tokens(content)
 
-<<<<<<< HEAD
+        # Determine if we should add line numbers
+        add_line_numbers = should_add_line_numbers(file_path, include_line_numbers)
+        logger.debug(f"[FILES] Line numbers for {file_path}: {'enabled' if add_line_numbers else 'disabled'}")
+
         # Check if this is an image file that should be converted to base64
         file_extension = path.suffix.lower()
         if file_extension in IMAGE_EXTENSIONS:
@@ -812,13 +595,6 @@
                 return content, estimate_tokens(content)
         
         # Read text files with UTF-8 encoding, replacing invalid characters
-=======
-        # Determine if we should add line numbers
-        add_line_numbers = should_add_line_numbers(file_path, include_line_numbers)
-        logger.debug(f"[FILES] Line numbers for {file_path}: {'enabled' if add_line_numbers else 'disabled'}")
-
-        # Read the file with UTF-8 encoding, replacing invalid characters
->>>>>>> f3720ad8
         # This ensures we can handle files with mixed encodings
         logger.debug(f"[FILES] Reading text file content for {file_path}")
         with open(path, encoding="utf-8", errors="replace") as f:
